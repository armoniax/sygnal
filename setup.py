--- conflicted
+++ resolved
@@ -34,10 +34,7 @@
         "flask==0.10.1",
         "gevent>=1.0.1",
         "pushbaby>=0.0.6",
-<<<<<<< HEAD
-=======
         "gcm-client",
->>>>>>> c8d02f29
     ],
     long_description=read("README.rst"),
 )